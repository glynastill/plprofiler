--- conflicted
+++ resolved
@@ -959,25 +959,6 @@
                 if output is not None:
                     print >> output, query
                 start_time = time.time()
-<<<<<<< HEAD
-                cur.execute(query)
-                end_time = time.time()
-                if cur.description is not None:
-                    if cur.rowcount == 0:
-                        if output is not None:
-                            print >> output, "(0 rows)"
-                    else:
-                        max_col_len = max([len(d.name) for d in cur.description])
-                        cols = ['  ' + ' '*(max_col_len - len(d[0])) + d[0] + ':'
-                                    for d in cur.description]
-                        if output is not None:
-                            for row in cur:
-                                print >> output, "-- row" + str(cur.rownumber) + ":"
-                                for col in range(0, len(cols)):
-                                    print >> output, cols[col], str(row[col])
-                            print >> output, "----"
-                            print >> output, "(%d rows)" %(cur.rowcount, )
-=======
                 try:
                     cur.execute(query)
                     end_time = time.time()
@@ -999,7 +980,6 @@
                 except Exception as err:
                     end_time = time.time()
                     print >> output, "ERROR: " + str(err)
->>>>>>> cd715eb3
                 latency = end_time - start_time
                 if output is not None:
                     print >> output, cur.statusmessage, "(%.3f seconds)" %latency
